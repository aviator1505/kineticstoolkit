#!/usr/bin/env python3
# -*- coding: utf-8 -*-
#
# Copyright 2020 Félix Chénier

# Licensed under the Apache License, Version 2.0 (the "License");
# you may not use this file except in compliance with the License.
# You may obtain a copy of the License at

#     http://www.apache.org/licenses/LICENSE-2.0

# Unless required by applicable law or agreed to in writing, software
# distributed under the License is distributed on an "AS IS" BASIS,
# WITHOUT WARRANTIES OR CONDITIONS OF ANY KIND, either express or implied.
# See the License for the specific language governing permissions and
# limitations under the License.

"""
Provide fonctions related to development, tests and release of Kinetics
Toolkit.

Note
----
This module is addressed to Kinetics Toolkit's developers only.

"""

__author__ = "Félix Chénier"
__copyright__ = "Copyright (C) 2020 Félix Chénier"
__email__ = "chenier.felix@uqam.ca"
__license__ = "Apache 2.0"


import kineticstoolkit.config

import os
import subprocess
import shutil
import webbrowser
import doctest
import multiprocessing
import time
import json


def update_version() -> None:  # pragma: no cover
    """Update VERSION based on the current branch name."""
    # Get the current branch name
    cwd = os.getcwd()
    os.chdir(kineticstoolkit.config.root_folder)
    branch_name = subprocess.check_output(
        ['git', 'branch', '--show-current']).decode()
    if 'stable' in branch_name:
        shutil.copy(
            kineticstoolkit.config.root_folder
            + '/kineticstoolkit/STABLE_VERSION',
            kineticstoolkit.config.root_folder
            + '/kineticstoolkit/VERSION')
    else:
        shutil.copy(
            kineticstoolkit.config.root_folder
            + '/kineticstoolkit/DEVELOPMENT_VERSION',
            kineticstoolkit.config.root_folder
            + '/kineticstoolkit/VERSION')

    # Update version in config module
    with open(
            kineticstoolkit.config.root_folder
            + '/kineticstoolkit/VERSION', 'r') as fid:
        kineticstoolkit.config.version = fid.read()

    os.chdir(cwd)


def run_unit_tests() -> None:  # pragma: no cover
    """Run all unit tests."""
    # Run pytest in another process to ensure that the workspace is and stays
    # clean, and all Matplotlib windows are closed correctly after the tests.
    print('Running unit tests...')

    cwd = os.getcwd()
    os.chdir(kineticstoolkit.config.root_folder + '/tests')
    subprocess.call(['coverage', 'run',
                     '--source', '../kineticstoolkit',
                     '--omit', '../kineticstoolkit/external/*',
                     '-m', 'pytest', '--ignore=interactive'],
                    env=kineticstoolkit.config.env)
    subprocess.call(['coverage', 'html'], env=kineticstoolkit.config.env)
    webbrowser.open_new_tab(
        'file://' + kineticstoolkit.config.root_folder +
        '/tests/htmlcov/index.html')
    os.chdir(cwd)


def run_style_formatter() -> None:  # pragma: no cover
    """Run style formatter (autopep8)."""
    print("Running autopep8...")
    subprocess.call(['autopep8', '-r', '-i',
                     kineticstoolkit.config.root_folder],
                    env=kineticstoolkit.config.env)


def run_static_type_checker() -> None:  # pragma: no cover
    """Run static typing checker (mypy)."""
    # Run pytest in another process to ensure that the workspace is and stays
    # clean, and all Matplotlib windows are closed correctly after the tests.
    print("Running mypy...")
    cwd = os.getcwd()
    os.chdir(kineticstoolkit.config.root_folder)
    subprocess.call(['mypy', '--config-file', 'kineticstoolkit/mypy.ini',
                     '-p', 'kineticstoolkit'],
                    env=kineticstoolkit.config.env)
    os.chdir(cwd)


def run_doc_tests() -> None:  # pragma: no cover
    """Run all doc tests."""
    print("Running doc tests...")
    cwd = os.getcwd()
    os.chdir(kineticstoolkit.config.root_folder + '/kineticstoolkit')
    for file in os.listdir():
        if file.endswith('.py'):
            try:
                module = eval('kineticstoolkit.' + file.split('.py')[0])
                doctest.testmod(module,
                                optionflags=doctest.NORMALIZE_WHITESPACE)
                print(f"Doctests passed in file {file}.")
            except Exception:
                print(f"Could not run the doctest in file {file}.")
    os.chdir(cwd)


def _generate_tutorial(file: str) -> None:  # pragma: no cover
    """Generate one tutorial."""
    print(file)
    subprocess.call(['jupyter-nbconvert', '--execute',
                     '--log-level', 'WARN', '--inplace',
                     '--to', 'notebook', file],
                    env=kineticstoolkit.config.env)

    # Remove execution metadata (which changes after each run and pollutes
    # the git repository)
    with open(file, 'r') as fid:
        contents = json.load(fid)

    for cell in contents['cells']:
        cell['metadata'].pop('execution', None)

    with open(file, 'w') as fid:
        json.dump(contents, fid, indent=1)


def build_tutorials() -> None:  # pragma: no cover
    """Build the markdown from notebooks tutorials."""
    print('Generating tutorials...')
    now = time.time()
    cwd = os.getcwd()

    # Run notebooks to generate the tutorials
#    os.chdir(kineticstoolkit.config.root_folder + '/doc')

    files = []

    for (dirpath, dirnames, filenames) in os.walk(
            kineticstoolkit.config.root_folder + '/doc'):

        parent_dir = os.path.basename(dirpath)

        if '_build' not in dirpath and not parent_dir.startswith('.'):

            for file in filenames:

                if file.endswith('.ipynb'):
                    files.append(dirpath + '/' + file)

    with multiprocessing.Pool() as pool:
        pool.map(_generate_tutorial, files)

#    os.chdir(cwd)
    print(f'Done in {time.time() - now} seconds.')


def build_website(clean: bool = False) -> None:  # pragma: no cover
    """
    Build the website using sphinx.

    Set clean to True to `make clean` beforehand.

    """
    cwd = os.getcwd()
    os.chdir(kineticstoolkit.config.root_folder + '/doc')

    if clean:
        shutil.rmtree(kineticstoolkit.config.root_folder + '/doc/api',
                      ignore_errors=True)
        subprocess.call(['make', 'clean'],
                        env=kineticstoolkit.config.env)

    # Generate site
    print('Generating site...')
    subprocess.call(['make', 'html'], env=kineticstoolkit.config.env)

    # Move site to documentation repository
    if kineticstoolkit.config.version == 'master':
        doc_folder = (
            kineticstoolkit.config.root_folder
            + '/../kineticstoolkit_doc/master'
        )
    else:
        doc_folder = (
            kineticstoolkit.config.root_folder
            + '/../kineticstoolkit_doc/stable'
        )

<<<<<<< HEAD
    try:
        shutil.rmtree(doc_folder)
    except Exception:
        pass

=======
    shutil.rmtree(doc_folder)
    os.makedirs(doc_folder, exist_ok=True)
>>>>>>> 9a3e16e9
    os.rename(
        kineticstoolkit.config.root_folder + '/doc/_build/html',
        doc_folder,
    )

    # Open site
    webbrowser.open_new_tab(
        'file://' + doc_folder + '/index.html'
    )
    os.chdir(cwd)


def clean() -> None:  # pragma: no cover
    """Remove outputs in jupyter notebooks (before committing to git)."""
    for (folder, _, files) in os.walk(
            kineticstoolkit.config.root_folder + '/doc'):

        if '/_build' in folder or '/.ipynb_checkpoints' in folder:
            for file in files:
                if '.ipynb' in file:
                    os.remove(f"{folder}/{file}")

        elif any(['.ipynb' in file for file in files]):
            print(f"Cleaning folder {folder}")
            subprocess.call(['jupyter-nbconvert',
                             '--ClearOutputPreprocessor.enabled=True',
                             '--log-level', 'WARN',
                             '--inplace',
                             f'{folder}/*.ipynb'],
                            env=kineticstoolkit.config.env)


def compile_for_pypi() -> None:  # pragma: no cover
    """Compile for PyPi."""
    shutil.rmtree(kineticstoolkit.config.root_folder + '/dist',
                  ignore_errors=True)
    shutil.rmtree(kineticstoolkit.config.root_folder + '/build',
                  ignore_errors=True)
    os.chdir(kineticstoolkit.config.root_folder)
    subprocess.call(['python', 'setup.py', 'sdist', 'bdist_wheel'],
                    env=kineticstoolkit.config.env)


def upload_to_pypi() -> None:  # pragma: no cover
    """Upload to PyPi. Only works on macOS for now."""
    root_folder = kineticstoolkit.config.root_folder
    subprocess.call([
        'osascript',
        '-e',
        'tell application "Terminal" to do script '
        f'"conda activate ktk; cd {root_folder}; twine upload dist/*"'],
        env=kineticstoolkit.config.env)


def build() -> None:  # pragma: no cover
    """Run all testing and building functions."""
    update_version()
    run_style_formatter()
    run_doc_tests()
    run_static_type_checker()
    run_unit_tests()
    build_tutorials()
    build_website(True)<|MERGE_RESOLUTION|>--- conflicted
+++ resolved
@@ -212,16 +212,12 @@
             + '/../kineticstoolkit_doc/stable'
         )
 
-<<<<<<< HEAD
     try:
         shutil.rmtree(doc_folder)
     except Exception:
         pass
 
-=======
-    shutil.rmtree(doc_folder)
     os.makedirs(doc_folder, exist_ok=True)
->>>>>>> 9a3e16e9
     os.rename(
         kineticstoolkit.config.root_folder + '/doc/_build/html',
         doc_folder,
